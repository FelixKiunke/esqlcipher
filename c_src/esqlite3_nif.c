/*
 * Copyright 2011, 2012, 2013 Maas-Maarten Zeeman
 *
 * Licensed under the Apache License, Version 2.0 (the "License");
 * you may not use this file except in compliance with the License.
 * You may obtain a copy of the License at
 * 
 *     http://www.apache.org/licenses/LICENSE-2.0
 * 
 * Unless required by applicable law or agreed to in writing, software
 * distributed under the License is distributed on an "AS IS" BASIS,
 * WITHOUT WARRANTIES OR CONDITIONS OF ANY KIND, either express or implied.
 * See the License for the specific language governing permissions and
 * limitations under the License.
*/

/*
 * sqlite3_nif -- an erlang sqlite nif.
*/

#include <erl_nif.h>
#include <string.h>
#include <stdio.h>

#include "queue.h"
#include "sqlite3.h"

#define MAX_ATOM_LENGTH 255 /* from atom.h, not exposed in erlang include */
#define MAX_PATHNAME 512 /* unfortunately not in sqlite.h. */

static ErlNifResourceType *esqlite_connection_type = NULL;
static ErlNifResourceType *esqlite_statement_type = NULL;

/* database connection context */
typedef struct {
    ErlNifTid tid;
    ErlNifThreadOpts* opts;
  
    sqlite3 *db;
    queue *commands;
     
    int alive;
} esqlite_connection;

/* prepared statement */
typedef struct {
    esqlite_connection *connection;
    sqlite3_stmt *statement;
} esqlite_statement;


typedef enum {
    cmd_unknown,
    cmd_open,
    cmd_exec,
    cmd_changes,
    cmd_prepare,
    cmd_bind,
    cmd_step,
    cmd_column_names,
    cmd_close,
    cmd_stop,
    cmd_insert
} command_type;

typedef struct {
    command_type type;

    ErlNifEnv *env;
    ERL_NIF_TERM ref; 
    ErlNifPid pid;
    ERL_NIF_TERM arg;
    sqlite3_stmt *stmt;
} esqlite_command;

static ERL_NIF_TERM atom_esqlite3;

static ERL_NIF_TERM 
make_atom(ErlNifEnv *env, const char *atom_name) 
{
    ERL_NIF_TERM atom;
  
    if(enif_make_existing_atom(env, atom_name, &atom, ERL_NIF_LATIN1)) 
	   return atom;

    return enif_make_atom(env, atom_name);
}

static ERL_NIF_TERM 
make_ok_tuple(ErlNifEnv *env, ERL_NIF_TERM value) 
{
    return enif_make_tuple2(env, make_atom(env, "ok"), value);
}

static ERL_NIF_TERM 
make_error_tuple(ErlNifEnv *env, const char *reason)
{
    return enif_make_tuple2(env, make_atom(env, "error"), make_atom(env, reason));
}

static ERL_NIF_TERM 
make_row_tuple(ErlNifEnv *env, ERL_NIF_TERM value) 
{
    return enif_make_tuple2(env, make_atom(env, "row"), value);
}

static const char *
get_sqlite3_return_code_msg(int r)
{
    switch(r) {
    case SQLITE_OK: return "ok";
    case SQLITE_ERROR : return "sqlite_error";
    case SQLITE_INTERNAL: return "internal";
    case SQLITE_PERM: return "perm"; 
    case SQLITE_ABORT: return "abort"; 
    case SQLITE_BUSY: return "busy";
    case SQLITE_LOCKED: return  "locked";
    case SQLITE_NOMEM: return  "nomem";
    case SQLITE_READONLY: return  "readonly";
    case SQLITE_INTERRUPT: return  "interrupt";
    case SQLITE_IOERR: return  "ioerror";
    case SQLITE_CORRUPT: return  "corrupt";
    case SQLITE_NOTFOUND: return  "notfound";
    case SQLITE_FULL: return  "full";
    case SQLITE_CANTOPEN: return  "cantopen";
    case SQLITE_PROTOCOL: return  "protocol";
    case SQLITE_EMPTY: return  "empty";
    case SQLITE_SCHEMA: return  "schema";
    case SQLITE_TOOBIG: return  "toobig";
    case SQLITE_CONSTRAINT: return  "constraint";
    case SQLITE_MISMATCH: return  "mismatch";
    case SQLITE_MISUSE: return  "misuse";
    case SQLITE_NOLFS: return  "nolfs";
    case SQLITE_AUTH: return  "auth";
    case SQLITE_FORMAT: return  "format";
    case SQLITE_RANGE: return  "range";
    case SQLITE_NOTADB: return  "notadb";
    case SQLITE_ROW: return  "row";
    case SQLITE_DONE: return  "done";
    }
    return  "unknown";
}

static const char *
get_sqlite3_error_msg(int error_code, sqlite3 *db)
{
    if(error_code == SQLITE_MISUSE) 
        return "Sqlite3 was invoked incorrectly.";

    return sqlite3_errmsg(db); 
}

static ERL_NIF_TERM
make_sqlite3_error_tuple(ErlNifEnv *env, int error_code, sqlite3 *db) 
{
    const char *error_code_msg = get_sqlite3_return_code_msg(error_code);
    const char *msg = get_sqlite3_error_msg(error_code, db);
    
    return enif_make_tuple2(env, make_atom(env, "error"), 
        enif_make_tuple2(env, make_atom(env, error_code_msg), 
            enif_make_string(env, msg, ERL_NIF_LATIN1)));
}

static void
command_destroy(void *obj) 
{
    esqlite_command *cmd = (esqlite_command *) obj;

    if(cmd->env != NULL) 
	   enif_free_env(cmd->env);

    enif_free(cmd);
}

static esqlite_command *
command_create() 
{
    esqlite_command *cmd = (esqlite_command *) enif_alloc(sizeof(esqlite_command));
    if(cmd == NULL)
	   return NULL;

    cmd->env = enif_alloc_env();
    if(cmd->env == NULL) {
	    command_destroy(cmd);
        return NULL;
    }

    cmd->type = cmd_unknown;
    cmd->ref = 0;
    cmd->arg = 0;
    cmd->stmt = NULL;

    return cmd;
}

/*
 *
 */
static void 
destruct_esqlite_connection(ErlNifEnv *env, void *arg)
{
    esqlite_connection *db = (esqlite_connection *) arg;
    esqlite_command *cmd = command_create();
  
    /* Send the stop command 
     */
    cmd->type = cmd_stop;
    queue_push(db->commands, cmd);
    queue_send(db->commands, cmd);
     
    /* Wait for the thread to finish 
     */
    enif_thread_join(db->tid, NULL);
    enif_thread_opts_destroy(db->opts);
     
    /* The thread has finished... now remove the command queue, and close
     * the datbase (if it was still open).
     */
    queue_destroy(db->commands);

    if(db->db)
	   sqlite3_close(db->db);
}

static void
destruct_esqlite_statement(ErlNifEnv *env, void *arg)
{
    esqlite_statement *stmt = (esqlite_statement *) arg;

    if(stmt->statement) {
	   sqlite3_finalize(stmt->statement);
	   stmt->statement = NULL;
    }

    enif_release_resource(stmt->connection);
}

static ERL_NIF_TERM
do_open(ErlNifEnv *env, esqlite_connection *db, const ERL_NIF_TERM arg) 
{
    char filename[MAX_PATHNAME];
    unsigned int size;
    int rc;
    ERL_NIF_TERM error;

    size = enif_get_string(env, arg, filename, MAX_PATHNAME, ERL_NIF_LATIN1);
    if(size <= 0) 
        return make_error_tuple(env, "invalid_filename");

    /* Open the database. 
     */
    rc = sqlite3_open(filename, &db->db);
    if(rc != SQLITE_OK) {
	    error = make_sqlite3_error_tuple(env, rc, db->db);
	    sqlite3_close(db->db);
	    db->db = NULL;
     
	    return error;
    }

    sqlite3_busy_timeout(db->db, 2000);
	  
    return make_atom(env, "ok");
}

/* 
 */
static ERL_NIF_TERM
do_exec(ErlNifEnv *env, esqlite_connection *conn, const ERL_NIF_TERM arg)
{
    ErlNifBinary bin;
    int rc;
    ERL_NIF_TERM eos = enif_make_int(env, 0);

    enif_inspect_iolist_as_binary(env, 
        enif_make_list2(env, arg, eos), &bin);

    rc = sqlite3_exec(conn->db, (char *) bin.data, NULL, NULL, NULL);
    if(rc != SQLITE_OK)
	    return make_sqlite3_error_tuple(env, rc, conn->db);

    return make_atom(env, "ok");
}

/*
 * Nr of changes
 */
static ERL_NIF_TERM
do_changes(ErlNifEnv *env, esqlite_connection *conn, const ERL_NIF_TERM arg)
{
    int changes = sqlite3_changes(conn->db);

    ERL_NIF_TERM changes_term = enif_make_int64(env, changes);
    return make_ok_tuple(env, changes_term);
}

/*
* insert action
*/
static ERL_NIF_TERM
do_insert(ErlNifEnv *env, esqlite_connection *conn, const ERL_NIF_TERM arg)
{
    ErlNifBinary bin;
    int rc;
    ERL_NIF_TERM eos = enif_make_int(env, 0);

    enif_inspect_iolist_as_binary(env,
        enif_make_list2(env, arg, eos), &bin);

    rc = sqlite3_exec(conn->db, (char *) bin.data, NULL, NULL, NULL);
    if(rc != SQLITE_OK)
        return make_sqlite3_error_tuple(env, rc, conn->db);
    sqlite3_int64 last_rowid = sqlite3_last_insert_rowid(conn->db);
    ERL_NIF_TERM last_rowid_term = enif_make_int64(env, last_rowid);
    return make_ok_tuple(env, last_rowid_term);
}

/*
 */
static ERL_NIF_TERM
do_prepare(ErlNifEnv *env, esqlite_connection *conn, const ERL_NIF_TERM arg)
{
    ErlNifBinary bin;
    esqlite_statement *stmt;
    ERL_NIF_TERM esqlite_stmt;
    const char *tail;
    int rc;
    ERL_NIF_TERM eos = enif_make_int(env, 0);

    if(!enif_inspect_iolist_as_binary(env, enif_make_list2(env, arg, eos), &bin))
	    return make_error_tuple(env, "not an iolist");

    stmt = enif_alloc_resource(esqlite_statement_type, sizeof(esqlite_statement));
    if(!stmt) 
	    return make_error_tuple(env, "no_memory");

    rc = sqlite3_prepare_v2(conn->db, (char *) bin.data, bin.size, &(stmt->statement), &tail);
    if(rc != SQLITE_OK)
	    return make_sqlite3_error_tuple(env, rc, conn->db);

    enif_keep_resource(conn);
    stmt->connection = conn;

    esqlite_stmt = enif_make_resource(env, stmt);
    enif_release_resource(stmt);

    return make_ok_tuple(env, esqlite_stmt);
}

static int
bind_cell(ErlNifEnv *env, const ERL_NIF_TERM cell, sqlite3_stmt *stmt, unsigned int i)
{
    int the_int;
    ErlNifSInt64 the_long_int;
    double the_double;
    char the_atom[MAX_ATOM_LENGTH+1];
    ErlNifBinary the_blob;
    int arity;
    const ERL_NIF_TERM* tuple;

    if(enif_get_int(env, cell, &the_int)) 
	    return sqlite3_bind_int(stmt, i, the_int);

    if(enif_get_int64(env, cell, &the_long_int)) 
        return sqlite3_bind_int64(stmt, i, the_long_int);

    if(enif_get_double(env, cell, &the_double)) 
	    return sqlite3_bind_double(stmt, i, the_double);

    if(enif_get_atom(env, cell, the_atom, sizeof(the_atom), ERL_NIF_LATIN1)) {
	    if(strcmp("undefined", the_atom) == 0) {
	       return sqlite3_bind_null(stmt, i);
	    }
	  
	    return sqlite3_bind_text(stmt, i, the_atom, strlen(the_atom), SQLITE_TRANSIENT);
    }

    /* Bind as text assume it is utf-8 encoded text */
    if(enif_inspect_iolist_as_binary(env, cell, &the_blob))
        return sqlite3_bind_text(stmt, i, (char *) the_blob.data, the_blob.size, SQLITE_TRANSIENT);

    /* Check for blob tuple */
    if(enif_get_tuple(env, cell, &arity, &tuple)) {
        if(arity != 2) 
            return -1;

        /* length 2! */
        if(enif_get_atom(env, tuple[0], the_atom, sizeof(the_atom), ERL_NIF_LATIN1)) {
            /* its a blob... */
            if(0 == strncmp("blob", the_atom, strlen("blob"))) {
                /* with a iolist as argument */
                if(enif_inspect_iolist_as_binary(env, tuple[1], &the_blob)) {
                    /* kaboom... get the blob */
	                return sqlite3_bind_blob(stmt, i, the_blob.data, the_blob.size, SQLITE_TRANSIENT);
                }
            }
        }
    }

    return -1;
}

static ERL_NIF_TERM
do_bind(ErlNifEnv *env, sqlite3 *db, sqlite3_stmt *stmt, const ERL_NIF_TERM arg)
{
    int parameter_count = sqlite3_bind_parameter_count(stmt);
    int i, is_list, r;
    ERL_NIF_TERM list, head, tail;
    unsigned int list_length;

    is_list = enif_get_list_length(env, arg, &list_length);
    if(!is_list) 
	    return make_error_tuple(env, "bad_arg_list");
    if(parameter_count != list_length) 
	    return make_error_tuple(env, "args_wrong_length");

    sqlite3_reset(stmt);
     
    list = arg;
    for(i=0; i < list_length; i++) {
	    enif_get_list_cell(env, list, &head, &tail);
	    r = bind_cell(env, head, stmt, i+1);
	    if(r == -1) 
	        return make_error_tuple(env, "wrong_type");
	    if(r != SQLITE_OK)
	        return make_sqlite3_error_tuple(env, r, db);
	    list = tail;
    }
     
    return make_atom(env, "ok");
}

static ERL_NIF_TERM
make_binary(ErlNifEnv *env, const void *bytes, unsigned int size) 
{
    ErlNifBinary blob;
    ERL_NIF_TERM term;

    if(!enif_alloc_binary(size, &blob)) {
	    /* TODO: fix this */
	    return make_atom(env, "error");
    }

    memcpy(blob.data, bytes, size);
    term = enif_make_binary(env, &blob);
    enif_release_binary(&blob);

    return term;
}

static ERL_NIF_TERM
make_cell(ErlNifEnv *env, sqlite3_stmt *statement, unsigned int i)
{
    int type = sqlite3_column_type(statement, i);
     
    switch(type) {
    case SQLITE_INTEGER:
	    return enif_make_int64(env, sqlite3_column_int64(statement, i));
    case SQLITE_FLOAT:
	    return enif_make_double(env, sqlite3_column_double(statement, i));
    case SQLITE_BLOB:
        return enif_make_tuple2(env, make_atom(env, "blob"), 
            make_binary(env, sqlite3_column_blob(statement, i), 
                sqlite3_column_bytes(statement, i)));
    case SQLITE_NULL:
	    return make_atom(env, "undefined");
    case SQLITE_TEXT:
	    return make_binary(env, sqlite3_column_text(statement, i), 
            sqlite3_column_bytes(statement, i));
    default:
	    return make_atom(env, "should_not_happen");
    }
}

static ERL_NIF_TERM
make_row(ErlNifEnv *env, sqlite3_stmt *statement) 
{
    int i, size;
    ERL_NIF_TERM *array;
    ERL_NIF_TERM row;
     
    size = sqlite3_column_count(statement);
    array = (ERL_NIF_TERM *) malloc(sizeof(ERL_NIF_TERM)*size);

    if(!array) 
	    return make_error_tuple(env, "no_memory");

    for(i = 0; i < size; i++) 
	    array[i] = make_cell(env, statement, i);

    row = make_row_tuple(env, enif_make_tuple_from_array(env, array, size));
    free(array);
    return row;
}

static ERL_NIF_TERM
do_step(ErlNifEnv *env, sqlite3 *db, sqlite3_stmt *stmt)
{
    int rc = sqlite3_step(stmt);

    if(rc == SQLITE_ROW) 
        return make_row(env, stmt);
    if(rc == SQLITE_DONE) 
	    return make_atom(env, "$done");
    if(rc == SQLITE_BUSY)
	    return make_atom(env, "$busy");

<<<<<<< HEAD
    return make_sqlite3_error_tuple(env, rc, db);
=======
    if(rc == SQLITE_ERROR)
        return make_sqlite3_error_tuple(env, rc, db);
    if(rc == SQLITE_MISUSE)
        return make_error_tuple(env, "misuse");
    if(rc == SQLITE_CONSTRAINT)
        return make_sqlite3_error_tuple(env, rc, db);

    return make_error_tuple(env, "unexpected_return_value");
>>>>>>> c7c94214
}

static ERL_NIF_TERM
do_column_names(ErlNifEnv *env, sqlite3_stmt *stmt)
{
    int i, size;
    const char *name;
    ERL_NIF_TERM *array;
    ERL_NIF_TERM column_names;
     
    size = sqlite3_column_count(stmt);
    array = (ERL_NIF_TERM *) malloc(sizeof(ERL_NIF_TERM) * size);
     
    if(!array)
	    return make_error_tuple(env, "no_memory");

    for(i = 0; i < size; i++) {
	    name = sqlite3_column_name(stmt, i);
	    array[i] = make_atom(env, name);
    }

    column_names = enif_make_tuple_from_array(env, array, size);
    free(array);
    return column_names;
}

static ERL_NIF_TERM
do_close(ErlNifEnv *env, esqlite_connection *conn, const ERL_NIF_TERM arg)
{
    int rc;
     
    rc = sqlite3_close(conn->db);
    if(rc != SQLITE_OK) 
	    return make_sqlite3_error_tuple(env, rc, conn->db);

    conn->db = NULL;
    return make_atom(env, "ok");
}

static ERL_NIF_TERM
evaluate_command(esqlite_command *cmd, esqlite_connection *conn)
{
    switch(cmd->type) {
    case cmd_open:
	    return do_open(cmd->env, conn, cmd->arg);
    case cmd_exec:
	    return do_exec(cmd->env, conn, cmd->arg);
    case cmd_changes:
	    return do_changes(cmd->env, conn, cmd->arg);
    case cmd_prepare:
	    return do_prepare(cmd->env, conn, cmd->arg);
    case cmd_step:
	    return do_step(cmd->env, conn->db, cmd->stmt);
    case cmd_bind:
	    return do_bind(cmd->env, conn->db, cmd->stmt, cmd->arg);
    case cmd_column_names:
	    return do_column_names(cmd->env, cmd->stmt);
    case cmd_close:
	    return do_close(cmd->env, conn, cmd->arg);
	case cmd_insert:
	    return do_insert(cmd->env, conn, cmd->arg);
    default:
	    return make_error_tuple(cmd->env, "invalid_command");
    }
}

static ERL_NIF_TERM
push_command(ErlNifEnv *env, esqlite_connection *conn, esqlite_command *cmd) {
    if(!queue_push(conn->commands, cmd)) 
        return make_error_tuple(env, "command_push_failed");
  
    return make_atom(env, "ok");
}

static ERL_NIF_TERM
make_answer(esqlite_command *cmd, ERL_NIF_TERM answer)
{
    return enif_make_tuple3(cmd->env, atom_esqlite3, cmd->ref, answer);
}

static void *
esqlite_connection_run(void *arg)
{
    esqlite_connection *db = (esqlite_connection *) arg;
    esqlite_command *cmd;
    int continue_running = 1;
     
    db->alive = 1;

    while(continue_running) {
	    cmd = queue_pop(db->commands);
    
	    if(cmd->type == cmd_stop) 
	        continue_running = 0;
	    else 
	        enif_send(NULL, &cmd->pid, cmd->env, make_answer(cmd, evaluate_command(cmd, db)));
    
	    command_destroy(cmd);    
    }
  
    db->alive = 0;
    return NULL;
}

/* 
 * Start the processing thread
 */
static ERL_NIF_TERM 
esqlite_start(ErlNifEnv* env, int argc, const ERL_NIF_TERM argv[])
{
    esqlite_connection *conn;
    ERL_NIF_TERM db_conn;

    /* Initialize the resource */
    conn = enif_alloc_resource(esqlite_connection_type, sizeof(esqlite_connection));
    if(!conn) 
	    return make_error_tuple(env, "no_memory");
	  
    conn->db = NULL;

    /* Create command queue */
    conn->commands = queue_create();
    if(!conn->commands) {
	    enif_release_resource(conn);
	    return make_error_tuple(env, "command_queue_create_failed");
    }

    /* Start command processing thread */
    conn->opts = enif_thread_opts_create("esqldb_thread_opts");
    if(enif_thread_create("esqlite_connection", &conn->tid, esqlite_connection_run, conn, conn->opts) != 0) {
	    enif_release_resource(conn);
	    return make_error_tuple(env, "thread_create_failed");
    }

    db_conn = enif_make_resource(env, conn);
    enif_release_resource(conn);
  
    return make_ok_tuple(env, db_conn);
}

/* 
 * Open the database
 */
static ERL_NIF_TERM
esqlite_open(ErlNifEnv *env, int argc, const ERL_NIF_TERM argv[])
{
    esqlite_connection *db;
    esqlite_command *cmd = NULL;
    ErlNifPid pid;
     
    if(argc != 4) 
	    return enif_make_badarg(env);     
    if(!enif_get_resource(env, argv[0], esqlite_connection_type, (void **) &db))
	    return enif_make_badarg(env);
    if(!enif_is_ref(env, argv[1])) 
	    return make_error_tuple(env, "invalid_ref");
    if(!enif_get_local_pid(env, argv[2], &pid)) 
	    return make_error_tuple(env, "invalid_pid");

    /* Note, no check is made for the type of the argument */
    cmd = command_create();
    if(!cmd) 
	    return make_error_tuple(env, "command_create_failed");

    cmd->type = cmd_open;
    cmd->ref = enif_make_copy(cmd->env, argv[1]);
    cmd->pid = pid;
    cmd->arg = enif_make_copy(cmd->env, argv[3]);

    return push_command(env, db, cmd);
}

/*
 * Execute the sql statement
 */
static ERL_NIF_TERM 
esqlite_exec(ErlNifEnv *env, int argc, const ERL_NIF_TERM argv[])
{
    esqlite_connection *db;
    esqlite_command *cmd = NULL;
    ErlNifPid pid;
     
    if(argc != 4) 
	    return enif_make_badarg(env);  
    if(!enif_get_resource(env, argv[0], esqlite_connection_type, (void **) &db))
	    return enif_make_badarg(env);
    if(!enif_is_ref(env, argv[1])) 
	    return make_error_tuple(env, "invalid_ref");
    if(!enif_get_local_pid(env, argv[2], &pid)) 
	    return make_error_tuple(env, "invalid_pid"); 
    
    cmd = command_create();
    if(!cmd) 
	    return make_error_tuple(env, "command_create_failed");
     
    /* command */
    cmd->type = cmd_exec;
    cmd->ref = enif_make_copy(cmd->env, argv[1]);
    cmd->pid = pid;
    cmd->arg = enif_make_copy(cmd->env, argv[3]);

    return push_command(env, db, cmd);
}

/*
 * Count the nr of changes of last statement
 */
static ERL_NIF_TERM 
esqlite_changes(ErlNifEnv *env, int argc, const ERL_NIF_TERM argv[])
{
    esqlite_connection *db;
    esqlite_command *cmd = NULL;
    ErlNifPid pid;
     
    if(argc != 3) 
	    return enif_make_badarg(env);  
    if(!enif_get_resource(env, argv[0], esqlite_connection_type, (void **) &db))
	    return enif_make_badarg(env);
    if(!enif_is_ref(env, argv[1])) 
	    return make_error_tuple(env, "invalid_ref");
    if(!enif_get_local_pid(env, argv[2], &pid)) 
	    return make_error_tuple(env, "invalid_pid"); 
    
    cmd = command_create();
    if(!cmd) 
	    return make_error_tuple(env, "command_create_failed");
     
    /* command */
    cmd->type = cmd_changes;
    cmd->ref = enif_make_copy(cmd->env, argv[1]);
    cmd->pid = pid;

    return push_command(env, db, cmd);
}

static ERL_NIF_TERM
esqlite_insert(ErlNifEnv *env, int argc, const ERL_NIF_TERM argv[])
{
    esqlite_connection *db;
    esqlite_command *cmd = NULL;
    ErlNifPid pid;

    if(argc != 4)
        return enif_make_badarg(env);
    if(!enif_get_resource(env, argv[0], esqlite_connection_type, (void **) &db))
        return enif_make_badarg(env);
    if(!enif_is_ref(env, argv[1]))
        return make_error_tuple(env, "invalid_ref");
    if(!enif_get_local_pid(env, argv[2], &pid))
        return make_error_tuple(env, "invalid_pid");

    cmd = command_create();
    if(!cmd)
        return make_error_tuple(env, "command_create_failed");

    /* command */
    cmd->type = cmd_insert;
    cmd->ref = enif_make_copy(cmd->env, argv[1]);
    cmd->pid = pid;
    cmd->arg = enif_make_copy(cmd->env, argv[3]);

    return push_command(env, db, cmd);
}


/*
 * Prepare the sql statement
 */
static ERL_NIF_TERM 
esqlite_prepare(ErlNifEnv *env, int argc, const ERL_NIF_TERM argv[])
{
    esqlite_connection *conn;
    esqlite_command *cmd = NULL;
    ErlNifPid pid;

    if(argc != 4) 
	    return enif_make_badarg(env);
    if(!enif_get_resource(env, argv[0], esqlite_connection_type, (void **) &conn))
	    return enif_make_badarg(env);
    if(!enif_is_ref(env, argv[1])) 
	    return make_error_tuple(env, "invalid_ref");
    if(!enif_get_local_pid(env, argv[2], &pid)) 
	    return make_error_tuple(env, "invalid_pid"); 

    cmd = command_create();
    if(!cmd) 
	    return make_error_tuple(env, "command_create_failed");

    cmd->type = cmd_prepare;
    cmd->ref = enif_make_copy(cmd->env, argv[1]);
    cmd->pid = pid;
    cmd->arg = enif_make_copy(cmd->env, argv[3]);

    return push_command(env, conn, cmd);
}

/*
 * Bind a variable to a prepared statement
 */
static ERL_NIF_TERM 
esqlite_bind(ErlNifEnv *env, int argc, const ERL_NIF_TERM argv[])
{
    esqlite_statement *stmt;
    esqlite_command *cmd = NULL;
    ErlNifPid pid;

    if(argc != 4) 
	    return enif_make_badarg(env);
    if(!enif_get_resource(env, argv[0], esqlite_statement_type, (void **) &stmt))
	    return enif_make_badarg(env);
    if(!enif_is_ref(env, argv[1])) 
	    return make_error_tuple(env, "invalid_ref");
    if(!enif_get_local_pid(env, argv[2], &pid)) 
	    return make_error_tuple(env, "invalid_pid"); 

    cmd = command_create();
    if(!cmd) 
	    return make_error_tuple(env, "command_create_failed");

    cmd->type = cmd_bind;
    cmd->ref = enif_make_copy(cmd->env, argv[1]);
    cmd->pid = pid;
    cmd->stmt = stmt->statement;
    cmd->arg = enif_make_copy(cmd->env, argv[3]);

    if(!stmt->connection) 
	    return make_error_tuple(env, "no_connection");
    if(!stmt->connection->commands)
	    return make_error_tuple(env, "no_command_queue");

    return push_command(env, stmt->connection, cmd);
}

/*
 * Step to a prepared statement
 */
static ERL_NIF_TERM 
esqlite_step(ErlNifEnv *env, int argc, const ERL_NIF_TERM argv[])
{
    esqlite_statement *stmt;
    esqlite_command *cmd = NULL;
    ErlNifPid pid;

    if(argc != 3) 
	    return enif_make_badarg(env);
    if(!enif_get_resource(env, argv[0], esqlite_statement_type, (void **) &stmt))
	    return enif_make_badarg(env);
    if(!enif_is_ref(env, argv[1])) 
	    return make_error_tuple(env, "invalid_ref");
    if(!enif_get_local_pid(env, argv[2], &pid)) 
	    return make_error_tuple(env, "invalid_pid"); 
    if(!stmt->statement) 
	    return make_error_tuple(env, "no_prepared_statement");

    cmd = command_create();
    if(!cmd) 
	   return make_error_tuple(env, "command_create_failed");

    cmd->type = cmd_step;
    cmd->ref = enif_make_copy(cmd->env, argv[1]);
    cmd->pid = pid;
    cmd->stmt = stmt->statement;

    if(!stmt->connection) 
	    return make_error_tuple(env, "no_connection");
    if(!stmt->connection->commands)
	    return make_error_tuple(env, "no_command_queue");

    return push_command(env, stmt->connection, cmd);
}

/*
 * Step to a prepared statement
 */
static ERL_NIF_TERM 
esqlite_column_names(ErlNifEnv *env, int argc, const ERL_NIF_TERM argv[])
{
    esqlite_statement *stmt;
    esqlite_command *cmd = NULL;
    ErlNifPid pid;

    if(argc != 3) 
	    return enif_make_badarg(env);
    if(!enif_get_resource(env, argv[0], esqlite_statement_type, (void **) &stmt))
	    return enif_make_badarg(env);
    if(!enif_is_ref(env, argv[1])) 
	    return make_error_tuple(env, "invalid_ref");
    if(!enif_get_local_pid(env, argv[2], &pid)) 
	    return make_error_tuple(env, "invalid_pid"); 
    if(!stmt->statement) 
	    return make_error_tuple(env, "no_prepared_statement");

    cmd = command_create();
    if(!cmd) 
	    return make_error_tuple(env, "command_create_failed");

    cmd->type = cmd_column_names;
    cmd->ref = enif_make_copy(cmd->env, argv[1]);
    cmd->pid = pid;
    cmd->stmt = stmt->statement;

    if(!stmt->connection) 
	    return make_error_tuple(env, "no_connection");
    if(!stmt->connection->commands)
	    return make_error_tuple(env, "no_command_queue");

    return push_command(env, stmt->connection, cmd);
}

/*
 * Close the database
 */
static ERL_NIF_TERM
esqlite_close(ErlNifEnv *env, int argc, const ERL_NIF_TERM argv[])
{
    esqlite_connection *conn;
    esqlite_command *cmd = NULL;
    ErlNifPid pid;

    if(!enif_get_resource(env, argv[0], esqlite_connection_type, (void **) &conn))
	    return enif_make_badarg(env);
    if(!enif_is_ref(env, argv[1])) 
	    return make_error_tuple(env, "invalid_ref");
    if(!enif_get_local_pid(env, argv[2], &pid)) 
	    return make_error_tuple(env, "invalid_pid"); 

    cmd = command_create();
    if(!cmd) 
	    return make_error_tuple(env, "command_create_failed");

    cmd->type = cmd_close;
    cmd->ref = enif_make_copy(cmd->env, argv[1]);
    cmd->pid = pid;

    return push_command(env, conn, cmd);
}

/*
 * Load the nif. Initialize some stuff and such
 */
static int 
on_load(ErlNifEnv* env, void** priv, ERL_NIF_TERM info)
{
    ErlNifResourceType *rt;
     
    rt = enif_open_resource_type(env, "esqlite3_nif", "esqlite_connection_type", 
				destruct_esqlite_connection, ERL_NIF_RT_CREATE, NULL);
    if(!rt) 
	    return -1;
    esqlite_connection_type = rt;

    rt =  enif_open_resource_type(env, "esqlite3_nif", "esqlite_statement_type",
				   destruct_esqlite_statement, ERL_NIF_RT_CREATE, NULL);
    if(!rt) 
	    return -1;
    esqlite_statement_type = rt;

    atom_esqlite3 = make_atom(env, "esqlite3");

    return 0;
}

static int on_reload(ErlNifEnv* env, void** priv_data, ERL_NIF_TERM load_info)
{
    return 0;
}

static int on_upgrade(ErlNifEnv* env, void** priv, void** old_priv_data, ERL_NIF_TERM load_info)
{
    return 0;
}

static ErlNifFunc nif_funcs[] = {
    {"start", 0, esqlite_start},
    {"open", 4, esqlite_open},
    {"exec", 4, esqlite_exec},
    {"changes", 3, esqlite_changes},
    {"prepare", 4, esqlite_prepare},
    {"insert", 4, esqlite_insert},
    {"step", 3, esqlite_step},
    // TODO: {"esqlite_bind", 3, esqlite_bind_named},
    {"bind", 4, esqlite_bind},
    {"column_names", 3, esqlite_column_names},
    {"close", 3, esqlite_close}
};

ERL_NIF_INIT(esqlite3_nif, nif_funcs, on_load, on_reload, on_upgrade, NULL);<|MERGE_RESOLUTION|>--- conflicted
+++ resolved
@@ -505,9 +505,6 @@
     if(rc == SQLITE_BUSY)
 	    return make_atom(env, "$busy");
 
-<<<<<<< HEAD
-    return make_sqlite3_error_tuple(env, rc, db);
-=======
     if(rc == SQLITE_ERROR)
         return make_sqlite3_error_tuple(env, rc, db);
     if(rc == SQLITE_MISUSE)
@@ -516,7 +513,6 @@
         return make_sqlite3_error_tuple(env, rc, db);
 
     return make_error_tuple(env, "unexpected_return_value");
->>>>>>> c7c94214
 }
 
 static ERL_NIF_TERM
